--- conflicted
+++ resolved
@@ -1,26 +1,23 @@
-<<<<<<< HEAD
-# robodsl_package
-=======
 # RoboDSL - WIP
->>>>>>> 380ed0c5
 
-Generated ROS2 package from RoboDSL specification
+A Domain-Specific Language (DSL) for GPU-accelerated robotics applications with ROS2 and CUDA.
+
+[![Python 3.8+](https://img.shields.io/badge/python-3.8+-blue.svg)](https://www.python.org/downloads/)
+[![License: MIT](https://img.shields.io/badge/License-MIT-yellow.svg)](https://opensource.org/licenses/MIT)
+[![Documentation](https://img.shields.io/badge/docs-latest-brightgreen.svg)](https://robodsl.readthedocs.io)
 
 ## Overview
 
-<<<<<<< HEAD
-This package contains 0 ROS2 nodes.
-=======
 RoboDSL simplifies the development of GPU-accelerated robotics applications by providing a high-level domain-specific language that automatically generates optimized C++/CUDA code with ROS2 integration.
 
 ### Key Features
 
-- **GPU Acceleration**: Native CUDA kernel generation and optimization
-- **ROS2 Integration**: Automatic ROS2 node generation with QoS configuration
-- **ML Model Support**: ONNX Runtime integration for machine learning models
-- **Pipeline Orchestration**: Multi-stage processing pipeline generation
-- **Image Processing**: OpenCV integration for computer vision tasks
-- **High Performance**: Optimized for real-time robotics applications
+- **🚀 GPU Acceleration**: Native CUDA kernel generation and optimization
+- **🤖 ROS2 Integration**: Automatic ROS2 node generation with QoS configuration
+- **🧠 ML Model Support**: ONNX Runtime integration for machine learning models
+- **🔄 Pipeline Orchestration**: Multi-stage processing pipeline generation
+- **📊 Image Processing**: OpenCV integration for computer vision tasks
+- **⚡ High Performance**: Optimized for real-time robotics applications
 
 ### New Features in v0.1.0
 
@@ -44,32 +41,102 @@
 
 # Install with everything (Linux/Windows with NVIDIA GPU)
 pip install -e ".[all]"
->>>>>>> 380ed0c5
 
-## Package Structure
+# Install with development tools (macOS)
+pip install -e ".[dev,docs]"
 
-```
-robodsl_package/
-├── CMakeLists.txt
-├── package.xml
-├── README.md
-├── src/
-│   └── robodsl_package/
-├── launch/
-│   └── robodsl_package_launch.py
-├── include/
-│   └── robodsl_package/
-├── config/
-│   └── params.yaml
-└── test/
-    └── test_robodsl_package.py
+# Basic installation
+pip install -e .
 ```
 
-## Nodes
+### Platform-Specific Installation
 
+#### Linux/Windows (with NVIDIA GPU)
+```bash
+git clone https://github.com/Zedonkay/robodsl.git
+cd robodsl
+pip install -e ".[all]"  # Install everything
+```
 
+#### macOS
+```bash
+git clone https://github.com/Zedonkay/robodsl.git
+cd robodsl
+pip install -e ".[dev,docs]"  # Install with development tools
+```
 
-## Building
+**⚠️ Note**: RoboDSL is currently in development and not yet available on PyPI. Install from source for the latest features.
+
+### Example Usage
+
+```robodsl
+// Define CUDA kernels
+cuda_kernels {
+    kernel preprocess {
+        input: uint8* raw_image, int width, int height
+        output: float* normalized_image
+        code: {
+            int idx = blockIdx.x * blockDim.x + threadIdx.x;
+            int total_pixels = width * height * 3;
+            if (idx < total_pixels) {
+                normalized_image[idx] = (float)raw_image[idx] / 255.0f;
+            }
+        }
+    }
+}
+
+// Define ONNX model
+onnx_model detector {
+    config {
+        input: "images" -> "float32"
+        output: "output0" -> "float32"
+        device: gpu
+        optimization: tensorrt
+    }
+}
+
+// Define processing pipeline
+pipeline ml_detection_pipeline {
+    stage preprocessing {
+        input: "camera_image"
+        output: "normalized_image"
+        method: "normalize_image"
+        cuda_kernel: "preprocess"
+        topic: /preprocessing/image
+    }
+    
+    stage detection {
+        input: "normalized_image"
+        output: "detection_results"
+        method: "detect_objects"
+        onnx_model: "detector"
+        topic: /detection/results
+    }
+}
+
+// Define ROS2 node
+node image_processor {
+    subscriber /camera/image_raw: "sensor_msgs/msg/Image"
+    publisher /detection/results: "std_msgs/msg/Float32MultiArray"
+    
+    parameter model_path: "yolo_detector.onnx"
+    parameter confidence_threshold: 0.5
+    
+    lifecycle {
+        auto_start: true
+        auto_shutdown: false
+    }
+    
+    qos {
+        reliability: reliable
+        durability: transient_local
+        history: keep_last
+        depth: 10
+    }
+}
+```
+
+Generate the code:
 
 ```bash
 colcon build
@@ -89,4 +156,17 @@
 
 ## License
 
-Apache-2.0 +This project is licensed under the MIT License - see the [LICENSE](LICENSE) file for details.
+
+## Support
+
+- **Documentation**: [https://robodsl.readthedocs.io](https://robodsl.readthedocs.io)
+- **Issues**: [GitHub Issues](https://github.com/Zedonkay/robodsl/issues)
+- **Discussions**: [GitHub Discussions](https://github.com/Zedonkay/robodsl/discussions)
+
+## Acknowledgments
+
+- ROS2 community for the robotics framework
+- NVIDIA for CUDA and TensorRT
+- Microsoft for ONNX Runtime
+- OpenCV community for computer vision tools 